use {
    crate::result::Result,
    bincode::serialized_size,
    crossbeam_channel::Receiver,
    solana_entry::entry::Entry,
    solana_ledger::shred::ShredData,
    solana_poh::poh_recorder::WorkingBankEntry,
    solana_runtime::bank::Bank,
    solana_sdk::clock::Slot,
    std::{
        sync::Arc,
        time::{Duration, Instant},
    },
};

const ENTRY_COALESCE_DURATION: Duration = Duration::from_millis(50);

pub(super) struct ReceiveResults {
    pub entries: Vec<Entry>,
    pub time_elapsed: Duration,
    pub time_coalesced: Duration,
    pub bank: Arc<Bank>,
    pub last_tick_height: u64,
}

#[derive(Clone)]
pub struct UnfinishedSlotInfo {
    pub next_shred_index: u32,
    pub(crate) next_code_index: u32,
    pub slot: Slot,
    pub parent: Slot,
}

pub(super) fn recv_slot_entries(receiver: &Receiver<WorkingBankEntry>) -> Result<ReceiveResults> {
    let target_serialized_batch_byte_count: u64 =
        32 * ShredData::capacity(/*merkle_proof_size*/ None).unwrap() as u64;
    let timer = Duration::new(1, 0);
    let recv_start = Instant::now();
<<<<<<< HEAD

    let WorkingBankEntry {
        mut bank,
        entries_ticks,
    } = receiver.recv_timeout(timer)?;

    let ticks: Vec<u64> = entries_ticks.iter().map(|(_, tick)| *tick).collect();
    let mut entries: Vec<Entry> = entries_ticks.into_iter().map(|(entry, _)| entry).collect();

    let mut last_tick_height = *ticks.iter().max().unwrap();
=======
    let (mut bank, (entry, mut last_tick_height)) = receiver.recv_timeout(timer)?;
    let mut entries = vec![entry];
>>>>>>> 78c05e0a
    assert!(last_tick_height <= bank.max_tick_height());

    // Drain channel until max tick height or no more entries
    while last_tick_height != bank.max_tick_height() {
        let WorkingBankEntry {
            bank: try_bank,
            entries_ticks,
        } = match receiver.try_recv() {
            Ok(working_bank_entry) => working_bank_entry,
            Err(_) => break,
        };

        // If the bank changed, that implies the previous slot was interrupted and we do not have to
        // broadcast its entries.
        if try_bank.slot() != bank.slot() {
            warn!("Broadcast for slot: {} interrupted", bank.slot());
            entries.clear();
            bank = try_bank;
        }
        last_tick_height = entries_ticks.iter().map(|(_, tick)| *tick).max().unwrap();
        entries.extend(entries_ticks.into_iter().map(|(entry, _)| entry));
        assert!(last_tick_height <= bank.max_tick_height());
    }

    let mut serialized_batch_byte_count = 0;
    for entry in &entries {
        serialized_batch_byte_count += serialized_size(entry)?;
    }

    // Wait up to `ENTRY_COALESCE_DURATION` to try to coalesce entries into a 32 shred batch
    let mut coalesce_start = Instant::now();
    while last_tick_height != bank.max_tick_height()
        && serialized_batch_byte_count < target_serialized_batch_byte_count
    {
<<<<<<< HEAD
        let WorkingBankEntry {
            bank: try_bank,
            entries_ticks,
        } = match receiver.recv_deadline(coalesce_deadline) {
            Ok(working_bank_entry) => working_bank_entry,
            Err(_) => break,
        };
=======
        let (try_bank, (entry, tick_height)) =
            match receiver.recv_deadline(coalesce_start + ENTRY_COALESCE_DURATION) {
                Ok(working_bank_entry) => working_bank_entry,
                Err(_) => break,
            };
>>>>>>> 78c05e0a
        // If the bank changed, that implies the previous slot was interrupted and we do not have to
        // broadcast its entries.
        if try_bank.slot() != bank.slot() {
            warn!("Broadcast for slot: {} interrupted", bank.slot());
            entries.clear();
            serialized_batch_byte_count = 8; // Vec len
            bank = try_bank;
            coalesce_start = Instant::now();
        }
        last_tick_height = entries_ticks.iter().map(|(_, tick)| *tick).max().unwrap();

        for (entry, _) in &entries_ticks {
            serialized_batch_byte_count += serialized_size(entry)?;
        }
        entries.extend(entries_ticks.into_iter().map(|(entry, _)| entry));
        assert!(last_tick_height <= bank.max_tick_height());
    }
    let time_coalesced = coalesce_start.elapsed();

    Ok(ReceiveResults {
        entries,
<<<<<<< HEAD
        time_elapsed: recv_start.elapsed(),
=======
        time_elapsed,
        time_coalesced,
>>>>>>> 78c05e0a
        bank,
        last_tick_height,
    })
}

#[cfg(test)]
mod tests {
    use {
        super::*,
        crossbeam_channel::unbounded,
        solana_ledger::genesis_utils::{create_genesis_config, GenesisConfigInfo},
        solana_sdk::{
            genesis_config::GenesisConfig, pubkey::Pubkey, system_transaction,
            transaction::Transaction,
        },
    };

    fn setup_test() -> (GenesisConfig, Arc<Bank>, Transaction) {
        let GenesisConfigInfo {
            genesis_config,
            mint_keypair,
            ..
        } = create_genesis_config(2);
        let bank0 = Arc::new(Bank::new_for_tests(&genesis_config));
        let tx = system_transaction::transfer(
            &mint_keypair,
            &solana_sdk::pubkey::new_rand(),
            1,
            genesis_config.hash(),
        );

        (genesis_config, bank0, tx)
    }

    #[test]
    fn test_recv_slot_entries_1() {
        let (genesis_config, bank0, tx) = setup_test();

        let bank1 = Arc::new(Bank::new_from_parent(&bank0, &Pubkey::default(), 1));
        let (s, r) = unbounded();
        let mut last_hash = genesis_config.hash();

        assert!(bank1.max_tick_height() > 1);
        let entries: Vec<_> = (1..bank1.max_tick_height() + 1)
            .map(|i| {
                let entry = Entry::new(&last_hash, 1, vec![tx.clone()]);
                last_hash = entry.hash;
                s.send(WorkingBankEntry {
                    bank: bank1.clone(),
                    entries_ticks: vec![(entry.clone(), i)],
                })
                .unwrap();
                entry
            })
            .collect();

        let mut res_entries = vec![];
        let mut last_tick_height = 0;
        while let Ok(result) = recv_slot_entries(&r) {
            assert_eq!(result.bank.slot(), bank1.slot());
            last_tick_height = result.last_tick_height;
            res_entries.extend(result.entries);
        }
        assert_eq!(last_tick_height, bank1.max_tick_height());
        assert_eq!(res_entries, entries);
    }

    #[test]
    fn test_recv_slot_entries_2() {
        let (genesis_config, bank0, tx) = setup_test();

        let bank1 = Arc::new(Bank::new_from_parent(&bank0, &Pubkey::default(), 1));
        let bank2 = Arc::new(Bank::new_from_parent(&bank1, &Pubkey::default(), 2));
        let (s, r) = unbounded();

        let mut last_hash = genesis_config.hash();
        assert!(bank1.max_tick_height() > 1);
        // Simulate slot 2 interrupting slot 1's transmission
        let expected_last_height = bank1.max_tick_height();
        let last_entry = (1..=bank1.max_tick_height())
            .map(|tick_height| {
                let entry = Entry::new(&last_hash, 1, vec![tx.clone()]);
                last_hash = entry.hash;
                // Interrupt slot 1 right before the last tick
                if tick_height == expected_last_height {
                    s.send(WorkingBankEntry {
                        bank: bank2.clone(),
                        entries_ticks: vec![(entry.clone(), tick_height)],
                    })
                    .unwrap();
                    Some(entry)
                } else {
                    s.send(WorkingBankEntry {
                        bank: bank1.clone(),
                        entries_ticks: vec![(entry, tick_height)],
                    })
                    .unwrap();
                    None
                }
            })
            .last()
            .unwrap()
            .unwrap();

        let mut res_entries = vec![];
        let mut last_tick_height = 0;
        let mut bank_slot = 0;
        while let Ok(result) = recv_slot_entries(&r) {
            bank_slot = result.bank.slot();
            last_tick_height = result.last_tick_height;
            res_entries = result.entries;
        }
        assert_eq!(bank_slot, bank2.slot());
        assert_eq!(last_tick_height, expected_last_height);
        assert_eq!(res_entries, vec![last_entry]);
    }
}<|MERGE_RESOLUTION|>--- conflicted
+++ resolved
@@ -36,7 +36,6 @@
         32 * ShredData::capacity(/*merkle_proof_size*/ None).unwrap() as u64;
     let timer = Duration::new(1, 0);
     let recv_start = Instant::now();
-<<<<<<< HEAD
 
     let WorkingBankEntry {
         mut bank,
@@ -47,10 +46,6 @@
     let mut entries: Vec<Entry> = entries_ticks.into_iter().map(|(entry, _)| entry).collect();
 
     let mut last_tick_height = *ticks.iter().max().unwrap();
-=======
-    let (mut bank, (entry, mut last_tick_height)) = receiver.recv_timeout(timer)?;
-    let mut entries = vec![entry];
->>>>>>> 78c05e0a
     assert!(last_tick_height <= bank.max_tick_height());
 
     // Drain channel until max tick height or no more entries
@@ -85,21 +80,13 @@
     while last_tick_height != bank.max_tick_height()
         && serialized_batch_byte_count < target_serialized_batch_byte_count
     {
-<<<<<<< HEAD
         let WorkingBankEntry {
             bank: try_bank,
             entries_ticks,
-        } = match receiver.recv_deadline(coalesce_deadline) {
+        } = match receiver.recv_deadline(coalesce_start + ENTRY_COALESCE_DURATION) {
             Ok(working_bank_entry) => working_bank_entry,
             Err(_) => break,
         };
-=======
-        let (try_bank, (entry, tick_height)) =
-            match receiver.recv_deadline(coalesce_start + ENTRY_COALESCE_DURATION) {
-                Ok(working_bank_entry) => working_bank_entry,
-                Err(_) => break,
-            };
->>>>>>> 78c05e0a
         // If the bank changed, that implies the previous slot was interrupted and we do not have to
         // broadcast its entries.
         if try_bank.slot() != bank.slot() {
@@ -121,12 +108,8 @@
 
     Ok(ReceiveResults {
         entries,
-<<<<<<< HEAD
         time_elapsed: recv_start.elapsed(),
-=======
-        time_elapsed,
         time_coalesced,
->>>>>>> 78c05e0a
         bank,
         last_tick_height,
     })
